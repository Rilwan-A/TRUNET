--- conflicted
+++ resolved
@@ -1,4 +1,3 @@
-<<<<<<< HEAD
 import numpy as np
 import math
 import tensorflow as tf
@@ -154,161 +153,4 @@
 
     args_dict = vars(parser.parse_args() )
 
-=======
-import numpy as np
-import math
-import tensorflow as tf
-import sys
-import os
-import argparse
-
-#precip data import - use in data pipeline
-def read_prism_precip(bil_path, hdr_path=None, hdr_known=True, tensorf = True):
-    """
-        Read an array from ESRI BIL raster file using Info from the hdr file too
-        https://pymorton.wordpress.com/2016/02/26/plotting-prism-bil-arrays-without-using-gdal/
-    """
-    if( tensorf ):
-        bil_path = bil_path.numpy()
-
-    if(hdr_known):
-        NROWS = 621
-        NCOLS = 1405
-        NODATA_VAL = float(-9999)
-    else:
-        hdr_dict = read_hdr(hdr_path)
-        NROWS = int(hdr_dict['NROWS'])
-        NCOLS = int(hdr_dict['NCOLS'])
-        NODATA_VAL = hdr_dict['NODATA']
-    # For now, only use NROWS, NCOLS, and NODATA
-    # Eventually use NBANDS, BYTEORDER, LAYOUT, PIXELTYPE, NBITS
- 
-    prism_array = np.fromfile(bil_path, dtype='<f4')
-    prism_array = prism_array.astype( np.float32 )
-    prism_array = prism_array.reshape( NROWS , NCOLS )
-    prism_array[ prism_array == float(NODATA_VAL) ] = np.nan
-    return prism_array
-
-#prism data import
-def read_prism_elevation(bil_path, hdr_path=None, hdr_known=True):
-    if(hdr_known):
-        NROWS = 6000
-        NCOLS = 4800
-        NODATA_VAL = float(-9999)
-    else:
-        hdr_dict = read_hdr(hdr_path)
-        NROWS = int(hdr_dict['NROWS'])
-        NCOLS = int(hdr_dict['NCOLS'])
-        NODATA_VAL = int(hdr_dict['NODATA'])
-    # For now, only use NROWS, NCOLS, and NODATA
-    # Eventually use NBANDS, BYTEORDER, LAYOUT, PIXELTYPE, NBITS
- 
-    _array = np.fromfile(open(bil_path,"rb"), dtype='>i2')
-    _array = _array.astype(dtype=np.float32)
-    _array = _array.reshape( NROWS , NCOLS )
-    _array[ _array == NODATA_VAL ] = np.nan
-    return _array
-
-def read_hdr(hdr_path):
-    """Read an ESRI BIL HDR file"""
-    with open(hdr_path, 'r') as input_f:
-        header_list = input_f.readlines()
-    return dict(item.strip().split() for item in header_list)
-
-# Miscallaneous
-def replace_inf_nan(_tensor):
-    nan_bool_ind_tf = tf.math.is_nan( tf.dtypes.cast(_tensor,dtype=tf.float32 ) )
-    inf_bool_ind_tf = tf.math.is_inf( tf.dtypes.cast( _tensor, dtype=tf.float32 ) )
-
-    bool_ind_tf = tf.math.logical_or( nan_bool_ind_tf, inf_bool_ind_tf )
-    
-    _tensor = tf.where( bool_ind_tf, tf.constant(0.0,dtype=tf.float32), _tensor )
-    return tf.dtypes.cast(_tensor, dtype=tf.float32)
-
-def get_script_directory(_path):
-    if(_path==None):
-        _path = sys.argv[0]
-    _path = os.path.realpath(_path)
-    if os.path.isdir(_path):
-        return _path
-    else:
-        return os.path.dirname(_path)
-
-# Methods Related to Training
-def update_checkpoints_epoch(df_training_info, epoch, train_metric_mse_mean_epoch, val_metric_mse_mean, ckpt_manager_epoch, train_params, model_params  ):
-
-    df_training_info = df_training_info[ df_training_info['Epoch'] != epoch ] #rmv current batch records for compatability with code below
-    
-    if( ( val_metric_mse_mean.result().numpy() < 0.995*max( df_training_info.loc[ : ,'Val_loss_MSE' ], default= val_metric_mse_mean.result().numpy()+1 ) ) ):
-        #NOTE: To prevent model overffitng and a small scale term being approached, we changed this to be at least 
-
-        print('Saving Checkpoint for epoch {}'.format(epoch)) 
-        ckpt_save_path = ckpt_manager_epoch.save()
-
-        
-        # Possibly removing old non top5 records from end of epoch
-        if( len(df_training_info.index) >= train_params['checkpoints_to_keep'] ):
-            df_training_info = df_training_info.sort_values(by=['Val_loss_MSE'], ascending=True)
-            df_training_info = df_training_info.iloc[:-1]
-            df_training_info.reset_index(drop=True)
-
-        
-        df_training_info = df_training_info.append( other={ 'Epoch':epoch,'Train_loss_MSE':train_metric_mse_mean_epoch.result().numpy(), 'Val_loss_MSE':val_metric_mse_mean.result().numpy(),
-                                                            'Checkpoint_Path': ckpt_save_path, 'Last_Trained_Batch':-1 }, ignore_index=True ) #A Train batch of -1 represents final batch of training step was completed
-
-        print("\nTop {} Performance Scores".format(5))
-        df_training_info = df_training_info.sort_values(by=['Val_loss_MSE'], ascending=True)[:5]
-        print(df_training_info[['Epoch','Val_loss_MSE']] )
-        df_training_info.to_csv( path_or_buf="checkpoints/{}/checkpoint_scores_model_{}.csv".format(model_params['model_name'],train_params['model_version']), header=True, index=False ) #saving df of scores                      
-    return df_training_info
-
-def kl_loss_weighting_scheme( max_batch ):
-    return 1/max_batch
-
-#standardising and de-standardizing 
-
-def standardize( _array, reverse=False ):
-    SCALE = 200
-
-    if(reverse==False):
-        _array = _array/SCALE
-    
-    else:
-        _array = _array*SCALE
-    
-    return _array
-
-#masking water
-def water_mask(array, mask, mode=0):
-    #need a mask for mse calculation, train and validation -> in this one just cast them to 0,
-    
-    if mode==0:
-        array=tf.where( mask, array, 0.0 )
-
-    #need a mask for image printing summary
-    elif mode ==1:
-        array = tf.where(mask, array, np.nan )
-    return array
-
-
-# passing arguments to script
-def parse_arguments(s_dir=None):
-    parser = argparse.ArgumentParser(description="Receive input params")
-
-    parser.add_argument('-dd','--data_dir', type=str, help='the directory for the Data', required=False,
-                        default='./Data')
-
-    parser.add_argument('-vmt','--var_model_type', type=str, help="Type of Bnn to use", required=False, default="guassian_factorized",
-                                choices=["guassian_factorized", "horsehoe_factorized", "horseshoe structured" ] )
-
-    parser.add_argument('-sdr','--script_dir', type=str, help="Directory for code", required=False, default=s_dir )
-
-    parser.add_argument('-mn','--model_name', type=str, help='Name of model to use', required=False, default="THST")                                      
-        
-    
-    #parser.add_argument('-mv', '--model_version', type=str, help="Name for the model, used to help in saving predictions and related files", required=False, default="0")
-
-    args_dict = vars(parser.parse_args() )
-
->>>>>>> 56536a63
     return args_dict