--- conflicted
+++ resolved
@@ -1,4 +1,3 @@
-<<<<<<< HEAD
 import itertools
 import numpy as np
 from netCDF4 import Dataset, num2date
@@ -358,365 +357,4 @@
     feat_start_idx = feat_days_diff*4 #since the feature comes in four hour chunks
     tar_start_idx = tar_days_diff 
 
-=======
-import itertools
-import numpy as np
-from netCDF4 import Dataset, num2date
-import tensorflow as tf
-import pickle
-import glob
-import utility
-
-
-# region Vandal related
-
-def load_data_vandal( elements_to_skip, hparams, _num_parallel_calls =tf.data.experimental.AUTOTUNE, data_dir="./Data"):
-
-    # region prepare elevation Preprocess
-    _path = data_dir+"/Preprocessed/elevation.pkl" #TODO:(akanni-ade) change to value passed in via a h-parameters dictionary
-    with open(_path,"rb") as f: #TODO:(akanni-ade) change to value passed in via a h-parameters dictionary
-        arr_elev = pickle.load(f)
-        
-    arr_elev = arr_elev[::4, ::4]  #shape( 156,352 ) #16kmby16km
-        #creating layered representation of 16kmby16km arr_elev such that it is same shape as 64kmby64km precip
-            ##take cell i,j in 2d array. each cell in the square matrix around cell i,j is stacked underneath i,j. 
-            ## The square has dimensions (rel to i,j): 2 to the right, 2 down, 1 left, 1 right
-            ## This achieves a dimension reduction of 4
-
-    AVG_ELEV = np.nanmean(arr_elev) #TODO: (akanni-ade) Find actual max elev
-    arr_elev = arr_elev / AVG_ELEV 
-        #now making all elevation values above 1, then converting all nan values to 0
-    arr_elev = arr_elev + np.min(arr_elev) + 1
-    arr_elev = np.nan_to_num( arr_elev, nan=0.0, posinf=0.0, neginf=0.0 )
-    # endregion
-
-    def stacked_reshape( arr, first_centre, downscale_x, downscale_y, batch_size = hparams['batch_size'] ):
-        """
-            This produces a list of tiled arrays. This ensures higher resolution data _arr has the same shape as lower resolution data, ignoring a depth dimension
-            i.e.
-
-            The array is stacked to create a new dimension (axis=-1). The stack happens on the following cells:
-                first centre (i,j)
-                (i+n*downscale_x, j+n*downscale_y ) for integer n
-
-            :param nparray arr: 2D array  #shape( 156,352 ) #16kmby16km
-            :param tuple first centre: tuple (i,j) indexing where the upperleft most position to stack on
-            
-
-            returns arr_stacked
-        """
-        # region standardisation
-        
-        MAX_ELEV = 2500 #TODO: (akanni-ade) Find true value, incorporate into Hparams
-        arr = arr / MAX_ELEV 
-        # end region
-
-        new_depth = downscale_x * downscale_y
-        dim_x, dim_y = arr.shape
-        li_arr = []
-
-        idxs_x = list( range(downscale_x) )
-        idxs_y = list( range(downscale_y) )
-        starting_idxs = list( itertools.product( idxs_x, idxs_y ) )
-
-        for x,y in starting_idxs:
-            #This helps define the different boundaries for the tiled elevation
-            end_x = dim_x - ( downscale_x-first_centre[0] - x) 
-            end_y = dim_y - ( downscale_y-first_centre[1] - y)
-            arr_cropped = arr[ x:end_x, y:end_y ]
-
-            li_arr.append(arr_cropped)
-
-        li_tnsr = [ tf.expand_dims(_arr[::downscale_x, ::downscale_y],0) for _arr in li_arr ]
-        li_tnsr_elev =  [ tf.tile(_tnsr,[batch_size,1,1]) for _tnsr in li_tnsr ]
-        #tnsr_elev_tiled = tf.stack(li_tnsr_elev, axis=-1)
-        
-        #arr_stacked = np.stack( li_arr, axis=-1 )
-        #arr_stacked = arr_stacked[::downscale_x, ::downscale_y] 
-
-        return li_tnsr_elev
-
-    li_elev_tiled = stacked_reshape( arr_elev, (1,1), 4, 4  ) # list[ (1, 39, 88), (1, 39, 88), ... ] #16kmby16km 
-
-    # endregion
-
-    # region features, targets
-    _dir_precip = data_dir+"/PRISM/daily_precip"
-    file_paths_bil = list( glob.glob(_dir_precip+"/*/*.bil" ) )
-    file_paths_bil.sort(reverse=False)
-
-    if elements_to_skip !=None:
-        file_paths_bil =  file_paths_bil[elements_to_skip: ]
-
-    ds_fns_precip = tf.data.Dataset.from_tensor_slices(file_paths_bil)
-
-    ds_precip_imgs = ds_fns_precip.map( lambda fn: tf.py_function(utility.read_prism_precip,[fn], [tf.float32] ) )#, num_parallel_calls=_num_parallel_calls ) #shape(bs, addendum) #4km by 4km
-
-    ds_precip_imgs = ds_precip_imgs.batch(hparams['batch_size'] ,drop_remainder=True)
-
-    def features_labels_mker( arr_images, li_elev_tiled=li_elev_tiled ):
-        """Produces the precipitation features and the target for training
-        shape(bs, rows, cols)
-        """
-        #standardisation and preprocess of nans
-        MAX_RAIN = 200 #TODO:(akanni-ade) Find actual max rain
-        arr_images = utility.standardize(arr_images)
-        arr_images = utility.replace_inf_nan(arr_images)
-
-        #features
-        precip_feat = reduce_res( arr_images, 16, 16 ) #shape(bs, 621/16, 1405/16) (bs, 39, 88)  64km by 64km
-
-
-        feat = tf.stack( [precip_feat,*li_elev_tiled], axis=-1 ) #shape(bs, 39, 88, 17)  64km by 64km
-
-        #targets        
-        precip_tar = reduce_res( arr_images, 4, 4)   #shape( bs, 621/4, 1405/4 ) (bs,156,352) 16km by 16km
-
-        #TODO(akanni-ade): consider applying cropping to remove large parts that are just water 
-            # #cropping
-            # precip_tar = precip_tar[:, : , : ]
-            # feat = feat[:, :, :, :]
-
-        return feat, precip_tar
-
-    def reduce_res(arr_imgs, x_axis, y_axis):
-        arr_imgs_red = arr_imgs[:,::x_axis, ::y_axis]
-        return arr_imgs_red
-    
-    ds_precip_feat_tar = ds_precip_imgs.map( features_labels_mker)#, num_parallel_calls=_num_parallel_calls ) #shape( (bs, 39, 88, 17 ) (bs,156,352) )
-    ds_precip_feat_tar = ds_precip_feat_tar
-        # endregion
-
-    ds_precip_feat_tar = ds_precip_feat_tar.prefetch(buffer_size=_num_parallel_calls)
-
-    return ds_precip_feat_tar #shape( (bs, 39, 88, 17 ) (bs,156,352) )
-
-# endregion
-
-# region ATI
-
-"""
-    Example of how to use
-    import Generators
-
-    rr_ens file 
-    _filename = "Data/Rain_Data/rr_ens_mean_0.1deg_reg_v20.0e_197901-201907_djf_uk.nc"
-    rain_gen = Generator_rain(_filename, all_at_once=True)
-    data = next(iter(grib_gen))
-
-    Grib Files
-    _filename = 'Data/Rain_Data/ana_coarse.grib'
-    grib_gen = Generators.Generator_grib(fn=_filename, all_at_once=True)
-    data = next(iter(grib_gen))
-
-    Grib Files Location:
-    _filename = 'Data/Rain_Data/ana_coarse.grib'
-    grib_gen = Generators.Generator_grib(fn=_filename, all_at_once=True)
-    arr_long, arr_lat = grib_gen.locaiton()
-    #now say you are investingating the datum x = data[15,125]
-    #   to get the longitude and latitude you must do
-    long, lat = arr_long(15,125), arr_lat(15,125)
-
-"""
-
-class Generator():
-    
-    def __init__(self, fn = "", all_at_once=False, train_size=0.75, channel=None ):
-        self.generator = None
-        self.all_at_once = all_at_once
-        self.fn = fn
-        self.channel = channel
-    
-    def yield_all(self):
-        pass
-
-    def yield_iter(self):
-        pass
-
-    def long_lat(self):
-        pass
-
-    def __call__(self, start_idx=0):
-        if(self.all_at_once):
-            return self.yield_all()
-        else:
-            return self.yield_iter(start_idx)
-    
-class Generator_rain(Generator):
-    def __init__(self, **generator_params):
-        super(Generator_rain, self).__init__(**generator_params)
-
-    def yield_all(self,start_idx=0):
-        with Dataset(self.fn, "r", format="NETCDF4") as f:
-            _data = f.variables['rr'][start_idx:]
-            yield np.ma.getdata(_data), np.ma.getmask(_data)   
-            
-    def yield_iter(self,start_idx=0):
-        f = Dataset(self.fn, "r", format="NETCDF4")
-        #with Dataset(self.fn, "r", format="NETCDF4") as f:
-            #for chunk in f.variables['rr'][start_idx:]:
-        
-        #for chunk in f.variables['rr'][start_idx:]:
-        for chunk in f.variables['rr'][start_idx:]:
-            yield np.ma.getdata(chunk), np.ma.getmask(chunk)
-        
-class Generator_mf(Generator):
-    """
-        Creates a generator for the model_fields_data
-    
-        :param all_at_once: whether to return all data, or return data in batches
-
-        :param channel: the desired channel of information in the grib file
-            Default None, then concatenate all channels together and return
-            If an integer return this band
-    """
-
-    def __init__(self, **generator_params):
-
-        super(Generator_mf, self).__init__(**generator_params)
-
-        self.vars_for_feature = ['unknown_local_param_137_128', 'unknown_local_param_133_128', 'air_temperature', 'geopotential', 'x_wind', 'y_wind' ]
-        self.channel_count = len(self.vars_for_feature)
-        
-
-    def yield_all(self):
-        raise NotImplementedError
-    
-    def yield_iter(self,start_idx=0):
-        with Dataset(self.fn, "r", format="NETCDF4") as f:
-            for tuple_mfs in zip( *[f.variables[var_name][start_idx:] for var_name in self.vars_for_feature ] ):
-                
-                list_datamask = [ (np.ma.getdata(_mar),np.ma.getmask(_mar) ) for _mar in tuple_mfs ]
-                
-                _data, _masks= list( zip (*list_datamask ) )
-                
-                
-                stacked_data = np.stack(_data, axis=-1 )
-                stacked_masks = np.stack(_masks, axis=-1 )
-                
-                yield stacked_data, stacked_masks #shape [ (h,w,6), (6) ]
-            
-            
-        
-    def location(self):
-        """
-        Returns a 2 1D arrays
-            arr_long: Longitudes
-            arr_lat: Latitdues
-        Example of how to use:
-
-
-        """
-        raise NotImplementedError
-
-
-def load_data_ati(t_params, m_params, target_datums_to_skip=None, day_to_start_at=None,_num_parallel_calls=tf.data.experimental.AUTOTUNE, data_dir="./Data/Rain_Data_Nov19" ):
-    """
-        This is specific for the following two files -> ana_input_1.nc and rr_ens_mean_0.1deg_reg_v20.0e_197901-201907_uk.nc
-        :param day_to_start_at: should be of type np.datetime64
-
-    """
-    # region Data Syncing/Skipping
-    if(target_datums_to_skip!=None):
-        raise NotImplementedError
-    
-    elif(day_to_start_at!=None):
-        start_idx_feat, start_idx_tar = get_start_idx(day_to_start_at, t_params, m_params)
-
-    else:
-        raise ValueError("Either one of target_datums_to_skip or day_to_start_from must not be None")
-    # endregion
-
-
-    # region prepare target_rain_data
-    fn_rain = data_dir+"/rr_ens_mean_0.1deg_reg_v20.0e_197901-201907_uk.nc"
-    fn_rain = "/home/u1862646/ATI/BNN/Data/Rain_Data_Nov19/rr_ens_mean_0.1deg_reg_v20.0e_197901-201907_uk.nc" 
-
-    # rain_data = Generator_rain(fn=fn_rain, all_at_once=False)
-    # rain_gen = rain_data(start_idx_tar)
-
-    ds_tar = tf.data.Dataset.from_generator(lambda: Generator_rain(fn=fn_rain, all_at_once=False)(start_idx_tar), output_types=( tf.float32, tf.bool) ) #(values, mask) 
-
-    def rain_mask(arr_rain, arr_mask, fill_value):
-        """ 
-            :param tnsr arr_rain:
-            :param tnsr arr_mask: true if value is not valid, false if value is valid
-            :param tnsr fill_value: 
-
-        """
-        arr_rain = tf.where( arr_mask, fill_value ,arr_rain )
-
-        return arr_rain, arr_mask
-    
-    ds_tar = ds_tar.map( lambda _vals, _mask: rain_mask( _vals, _mask, t_params['mask_fill_value']['rain'] ) ) # (values, mask)
-
-    def normalize_rain_values(arr_rain, arr_mask, scale):
-
-        arr_rain = arr_rain/scale
-
-        return arr_rain, arr_mask
-    
-    ds_tar = ds_tar.map( lambda _vals, _mask: normalize_rain_values( _vals, _mask, t_params['normalization_scales']['rain'] ) ) # (values, mask)
-    
-    ds_tar = ds_tar.window(size = m_params['data_pipeline_params']['lookback_target'], stride=1, shift=t_params['window_shift'] , drop_remainder=True )
-    
-    ds_tar = ds_tar.interleave( lambda *window: tf.data.Dataset.zip( tuple([ w.batch(m_params['data_pipeline_params']['lookback_target']) for w in window ] ) ) 
-                                ,block_length=1 , num_parallel_calls= tf.data.experimental.AUTOTUNE  ) #shape (lookback,h, w)
-
-    # endregion
-
-    # region prepare feature model fields
-
-    fn_mf = data_dir + "/ana_input_1.nc"
-    mf_data = Generator_mf(fn=fn_mf, all_at_once=False)
-    mf_gen = mf_data(start_idx_feat)
-
-    ds_feat = tf.data.Dataset.from_generator( lambda: mf_gen , output_types=( tf.float32, tf.bool)) #(values, mask) 
-
-    def mf_normalization_mask_align(arr_data, scales, arr_mask, fill_value):
-        """
-            :param tnsr arr_data: #shape (lb, h, w, n)
-            :param tnsr scales: #shape ( n )
-
-        """
-        #TODO: Find the appropriate values for scales, by finding the reasonable max/min for each weather datum 
-        arr_data = tf.divide( arr_data, scales)
-
-        arr_data = tf.where( arr_mask, fill_value, arr_data )
-        arr_data = arr_data[ -2:1:-1 , 2:-2 , : ] #long, lat, channels
-
-        return arr_data # (h,w,c)
-
-    ds_feat = ds_feat.map( lambda arr_data, arr_mask: mf_normalization_mask_align( arr_data, t_params['normalization_scales']['model_fields'],
-                arr_mask ,t_params['mask_fill_value']['model_field']  ),num_parallel_calls=_num_parallel_calls  )
-
-    ds_feat = ds_feat.window(size = m_params['data_pipeline_params']['lookback_feature'], stride=1, shift=m_params['data_pipeline_params']['target_to_feature_time_ratio']*t_params['window_shift'], drop_remainder=True )
-
-    # ds_feat = ds_feat.interleave( lambda *window: tf.data.Dataset.zip( tuple([ w.batch(m_params['data_pipeline_params']['lookback_feature']) for w in window ] ) ) 
-    #                             ,block_length=1 , num_parallel_calls= tf.data.experimental.AUTOTUNE  ) #shape (lookback,h, w, 6)
-
-    ds_feat = ds_feat.interleave( lambda window:  window.batch(m_params['data_pipeline_params']['lookback_feature'] )  
-                            ,block_length=1 , num_parallel_calls= tf.data.experimental.AUTOTUNE  ) #shape (lookback,h, w, 6)
-    
-    # endregion
-
-    ds = tf.data.Dataset.zip( (ds_feat, ds_tar) ) #( model_fields, (rain, rain_mask) ) 
-    ds = ds.batch(t_params['batch_size'])
-    return ds
-
-def get_start_idx( start_date, t_params, m_params ):
-    """
-        :param start_date: a numpy datetime object
-    """
-
-    feature_start_date = t_params['feature_start_date']
-    target_start_date = t_params['target_start_date']
-
-    feat_days_diff = (start_date - feature_start_date).astype(int)
-    tar_days_diff = (start_date - target_start_date).astype(int)
-
-    feat_start_idx = feat_days_diff*4 #since the feature comes in four hour chunks
-    tar_start_idx = tar_days_diff 
-
->>>>>>> 56536a63
     return feat_start_idx, tar_start_idx