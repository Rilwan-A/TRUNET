from netCDF4 import Dataset, num2date
import glob
import itertools as it
import json
import os
import pickle

import numpy as np
import tensorflow as tf

import utility

import xarray as xr


"""
    Example of how to use
    import Generators

    rr_ens file 
    _filename = "Data/Rain_Data/rr_ens_mean_0.1deg_reg_v20.0e_197901-201907_djf_uk.nc"
    rain_gen = Generator_rain(_filename, all_at_once=True)
    datum = next(iter(grib_gen))

"""
# region -- Era5_Eobs
class Generator():
    """
        Base class for Generator classes
        Example of how to use:
            fn = "Data/Rain_Data/rr_ens_mean_0.1deg_reg_v20.0e_197901-201907_djf_uk.nc"
            rain_gen = Generator_rain(fn, all_at_once=True)
            datum = next(iter(grib_gen))
    """
    
    def __init__(self, fp, all_at_once=False):
        """Extendable Class handling the generation of model field and rain data
            from E-Obs and ERA5 datasets

        Args:
            fp (str): Filepath of netCDF4 file containing data.
            all_at_once (bool, optional): Whether or not to load all the data in RAM or not. Defaults to False.
            
        """        
        self.generator = None
        self.all_at_once = all_at_once
        self.fp = fp
        self.city_latlon = {
            "London": [51.5074, -0.1278],
            "Cardiff": [51.4816 + 0.15, -3.1791 -0.05], #1st Rainiest
            "Glasgow": [55.8642,  -4.2518], #3rd rainiest
            "Lancaster":[54.466, -2.8007], #2nd hieghest
            "Bradford": [53.7960, -1.7594], #3rd highest
            "Manchester":[53.4808, -2.2426], #15th rainiest
            "Birmingham":[52.4862, -1.8904], #25th
            "Liverpool":[53.4084 , -2.9916 +0.1 ], #18th rainiest
            "Leeds":[ 53.8008, -1.5491 ], #8th
            "Edinburgh": [55.9533, -3.1883],
            "Belfast": [54.5973, -5.9301], #25
            "Dublin": [53.3498, -6.2603],
            "LakeDistrict":[54.4500,-3.100],
            "Newry":[54.1751, -6.3402],
            "Preston":[53.7632, -2.7031 ],
            "Truro":[50.2632, -5.0510],
            "Bangor":[54.2274 - 0, -4.1293 - 0.3],
            "Plymouth":[50.3755 + 0.1, -4.1427],
            "Norwich": [52.6309, 1.2974],
            "StDavids":[51.8812+0.05, -5.2660+0.05] ,
            "Swansea":[51.6214+0.05,-3.9436],
            "Lisburn":[54.5162,-6.058],
            "Salford":[53.4875, -2.2901],
            "Aberdeen":[57.1497,-2.0943-0.05],
            "Stirling":[56.1165, -3.9369],
            "Hull":[53.7676+0.05, 0.3274]
            }
        
        #The longitude lattitude grid for the 0.1 degree E-obs and rainfall data
        self.latitude_array = np.linspace(58.95, 49.05, 100)
        self.longitude_array = np.linspace(-10.95, 2.95, 140)
        
        # Retrieving information on temporal length of  dataset        
        with Dataset(self.fp, "r+", format="NETCDF4") as ds:
            self.data_len = ds.dimensions['time'].size
                
    def yield_all(self):
        pass

    def yield_iter(self):
        pass
    
    def __call__(self, ):
        if(self.all_at_once):
            return self.yield_all()
        else:
            return self.yield_iter()

    
    def find_idxs_of_loc(self, loc="London"):
        """Returns the grid indexes on the 2D map of the UK which correspond to the location (loc) point

        Args:
            loc (str, optional): name of the location. Defaults to "London".

        Returns:
            tuple: Contains indexes (h1,w1) for the location (loc)
        """        
        coordinates = self.city_latlon[loc]
        indexes = self.find_nearest_latitude_longitude( coordinates)  # (1,1)
        return indexes

    def find_idx_of_loc_region(self, loc, region_grid_params):
        """ Returns the the indexes defining gridded box that surrounds the location of interests

            Raises:
                ValueError: [If the location of interest is too close to the border for evaluation]

            Returns:
                tuple: Returns a tuple ( [upper_h, lower_h], [left_w, right_w] ), defining the grid box that 
                    surrounds the location (loc)
        """
        
        city_idxs = self.find_idxs_of_loc(loc) #[h,w]
        
        # Checking that central region of interest is not too close to the border
        bool_regioncheck1 = np.array(city_idxs) <  np.array(region_grid_params['outer_box_dims']) - np.array(region_grid_params['inner_box_dims'])
        bool_regioncheck2 = np.array(region_grid_params['input_image_shape']) - np.array(city_idxs) < np.array(region_grid_params['inner_box_dims'])
        if bool_regioncheck1.any() or bool_regioncheck2.any(): raise ValueError("The specified region is too close to the border")

        # Defining the span, in all directions, from the central region
        if( region_grid_params['outer_box_dims'][0]%2 == 0 ):
            h_up_span = region_grid_params['outer_box_dims'][0]//2 
            h_down_span = h_up_span
        else:
            h_up_span = region_grid_params['outer_box_dims'][0]//2
            h_down_span = region_grid_params['outer_box_dims'][0]//2 + 1

        if( region_grid_params['outer_box_dims'][1]%2 == 0 ):
            w_left_span = region_grid_params['outer_box_dims'][1]//2 
            w_right_span = w_left_span
        else:
            w_left_span = region_grid_params['outer_box_dims'][1]//2
            w_right_span = region_grid_params['outer_box_dims'][1]//2 + 1
        
        #Defining outer_boundaries
        upper_h = city_idxs[0] - h_up_span
        lower_h = city_idxs[0] + h_down_span

        left_w = city_idxs[1] - w_left_span
        right_w = city_idxs[1] + w_right_span
        
        return ( [upper_h, lower_h], [left_w, right_w] )

    def find_nearest_latitude_longitude(self, lat_lon):
        """Given specific lat_lon, this method finds the closest long/lat points on the
            0.1degree grid our input/target data is defined on

        Args:
            lat_lon (tuple): tuple containing the lat and lon values of interest

        Returns:
            tuple: tuple containing the idx_h and idx_w values that detail the posiiton on lat_lon on the 
                0.1degree grid on which the ERA5 and E-Obvs data is defined
        """        
        latitude_index =    np.abs(self.latitude_array - lat_lon[0] ).argmin()
        longitude_index =   np.abs(self.longitude_array - lat_lon[1]).argmin()

        return (latitude_index, longitude_index)
    
    def get_locs_for_whole_map(self, region_grid_params):
        """This function returns a list of boundaries which can be used to extract all patches
            from the 2D map

            Args:
                region_grid_params (dictionary): a dictioary containing information on the sizes of 
                    patches to be extract from the main image

            Returns:
                list : return a list of of tuples defining the boundaries of the region
                        of the form [ ([upper_h, lower_h]. [left_w, right_w]), ... ]
        """       
        input_image_shape = region_grid_params['input_image_shape']
        h_shift = region_grid_params['vertical_shift']
        w_shift = region_grid_params['horizontal_shift']
        h_span, w_span = region_grid_params['outer_box_dims']

        #list of values for upper_h and lower_h
        range_h = np.arange(0, input_image_shape[0]-h_span+1, step=h_shift, dtype=np.int32 ) 
        # list of pairs of values (upper_h, lower_h)
        li_range_h_pairs = [ [range_h[i], range_h[i]+h_span ] for i in range(0,len(range_h))]
        
        #list of values for left_w and right_w
        range_w = np.arange(0, input_image_shape[1]-w_span+1, step=w_shift, dtype=np.int32)
        # list of pairs of values (left_w, right_w)
        li_range_w_pairs = [ [range_w[i], range_w[i]+w_span ] for i in range(0,len(range_w))]

        li_boundaries = list( it.product( li_range_h_pairs, li_range_w_pairs ) )

        # A list of points on grid to remove representing non-land (water) surface on a UK part
        boundaries_to_remove = [ ([0,16],[0,16]), ([0,16],[4,20]), ([0,16],[8,24]), ([0,16],[12,28]), ([0,16],[16,32]), ([0,16],[20,36]), ([0,16],[24,40]), ([0,16],[28,44]),  ([0,16],[32,48]),                           ([0,16],[64,80]),([0,16],[68,84]),([0,16],[72,88]), ([0,16],[76,92]), ([0,16],[80,96]), ([0,16],[84,100]), ([0,16],[88,104]),([0,16],[92,108]),([0,16],[96,112]), ([0,16],[100,116]),([0,16],[104,120]),([0,16],[108,124]), ([0,16],[112,128]), ([0,16],[116,132]), ([0,16],[120,136]), ([0,16],[124,140]),
                                ([4,20],[0,16]), ([4,20],[4,20]), ([4,20],[8,24]), ([4,20],[12,28]), ([4,20],[16,32]), ([4,20],[20,36]), ([4,20],[24,40]), ([4,20],[28,44]),  ([4,20],[32,48]),                             ([4,20],[76,92]), ([4,20],[80,96]), ([4,20],[84,100]),([4,20],[88,104]),([4,20],[92,108]),([4,20],[96,112]),([4,20],[100,116]), ([4,20],[104,120]),([4,20],[108,124]),([4,20],[112,128]), ([4,20],[116,132]), ([4,20],[120,136]), ([4,20],[124,140]),
                                   ([8,24],[0,16]), ([8,24],[4,20]), ([8,24],[8,24]), ([8,24],[12,28]),  ([8,24],[16,32]), ([8,24],[20,36]), ([8,24],[24,40]), ([8,24],[28,44]),  ([8,24],[32,48]),                                 ([8,24],[96,112]),([8,24],[100,116]),([8,24],[104,120]),([8,24],[108,124]),([8,24],[112,128]), ([8,24],[116,132]), ([8,24],[120,136]), ([8,24],[124,140]),
                                ([12,28],[0,16]), ([12,28],[4,20]), ([12,28],[8,24]), ([12,28],[12,28]),  ([12,28],[16,32]), ([12,28],[20,36]), ([12,28],[24,40]), ([12,28],[28,44]),  ([12,28],[32,48]),                           ([12,28],[96,112]),([12,28],[100,116]),([12,28],[104,120]),([12,28],[108,124]),([12,28],[112,128]),([12,28],[116,132]), ([12,28],[120,136]), ([12,28],[124,140]),
                                   ([16,32],[0,16]), ([16,32],[4,20]), ([16,32],[8,24]), ([16,32],[12,28]),([16,32],[16,32]), ([16,32],[20,36]), ([16,32],[24,40]), ([16,32],[28,44]),  ([16,32],[32,48]),                           ([16,32],[96,112]),([16,32],[100,116]),([16,32],[104,120]),([16,32],[108,124]),([16,32],[112,128]), ([16,32],[120,136]), ([16,32],[124,140]),
                                   ([20,36],[0,16]), ([20,36],[4,20]), ([20,36],[8,24]), ([20,36],[20,36]),([20,36],[16,32]), ([20,36],[20,36]), ([20,36],[24,40]), ([20,36],[28,44]),  ([20,36],[32,48]),                           ([20,36],[96,112]),([20,36],[100,116]),([20,36],[104,120]),([20,36],[108,124]),([20,36],[112,128]),([20,36],[116,132]), ([20,36],[124,140]),
                                   ([24,40],[0,16]), ([24,40],[4,20]), ([24,40],[8,24]), ([24,40],[12,28]),([24,40],[16,32]), ([24,40],[20,36]), ([24,40],[24,40]), ([24,40],[28,44]),  ([24,40],[32,48]),                                  ([24,40],[100,116]),([24,40],[104,120]),([24,40],[108,124]),([24,40],[112,128]),([24,40],[116,132]), ([24,40],[120,136]) , ([24,40],[124,140]),
                                                                                                                                                                                                                                            ([28,44],[100,116]),([28,44],[104,120]),([28,44],[108,124]),([28,44],[112,128]),([28,44],[116,132]), ([28,44],[120,136]), ([28,44],[124,140]),                                                                                                                                                                                                                                                                                                            
                                                                                                                                                                                                                                                                ([32,48],[104,120]),([32,48],[108,124]),([32,48],[112,128]),([32,48],[116,132]), ([32,48],[120,136]),([32,48],[124,140]),                                   
                                                                                                                                                                                                                                                                                    ([36,52],[108,124]),([36,52],[112,128]),([36,52],[116,132]), ([36,52],[120,136]),([36,52],[124,140]),                                   
                                                                                                                                                                                                                                                                                                    ([40,56],[112,128]),([40,56],[116,132]),([40,56],[120,136]),([40,56],[124,140]),      
                                                                                                                                                                                                                                                                                                                                           ([44,60],[120,136]),([44,60],[124,140]),                                   
                                                                                                                                                                                                                                                                                                                                           ([48,64],[120,136]),([48,64],[124,140]),                                   
                                                                                                                                                                                                                                            ([20,36],[14,32]), 
                                                                                                                                                                                                                                            ([24,40],[14,32]), 
                                   ([80,96],[0,16]), ([80,96],[4,20]), ([80,96],[8,24]), ([80,96],[12,28]), ([80,96],[14,32]), ([80,96],[18,36]), ([80,96],[22,40]),
                                   ([84,100],[0,16]), ([84,100],[4,20]), ([84,100],[8,24]), ([84,100],[12,28]),([84,100],[14,32]), ([84,100],[18,36]), ([84,100],[22,40])  ]

        li_boundaries = [ x for x in li_boundaries if x not in boundaries_to_remove]
        return li_boundaries 

class Generator_rain(Generator):
    """ A generator for E-obs 0.1 degree rain data
    
    Returns:
        A python generator for the rain data
        
    """
    def __init__(self, **generator_params ):
        super(Generator_rain, self).__init__(**generator_params)
        
    def yield_all(self):
        """ Return all data at once
        """
        with Dataset(self.fp, "r", format="NETCDF4",keepweakref=True) as ds:
            _data = ds.variables['rr'][:]
            yield np.ma.getdata(_data), np.ma.getmask(_data)   
            
    def yield_iter(self):
        """ Return data in chunks"""
        ds = Dataset(self.fp, "r", format="NETCDF4", keepweakref=True)
        for chunk in ds.variables['rr'][:]:
            data = np.ma.getdata(chunk)
            mask = np.logical_not( np.ma.getmask(chunk) )
            yield data[ ::-1 , :], mask[::-1, :]


    def __call__(self):
        return self.yield_iter()
    
class Generator_mf(Generator):
    """Creates a generator for the model_fields_dataset
    """

    def __init__(self, vars_for_feature, seq_len=100 ,**generator_params):
        """[summary]

        Args:
            generator_params : list of params to pass to base Generator class
        """        
        super(Generator_mf, self).__init__(**generator_params)

        self.vars_for_feature = vars_for_feature #['unknown_local_param_137_128', 'unknown_local_param_133_128', 'air_temperature', 'geopotential', 'x_wind', 'y_wind' ]       
        self.seq_len = seq_len*25
        self.start_idx = 0
        self.end_idx =0
        #self.ds = Dataset(self.fp, "r", format="NETCDF4")


    def yield_all(self):
        
        xr_gn = xr.open_dataset(self.fp, cache=False, decode_times=False, decode_cf=False)

        slice_t = slice( self.start_idx , self.end_idx )
        slice_h = slice(1,103-2 )
        slice_w = slice(2,144-2)
        
        xr_gn =  xr_gn.isel(time=slice_t, latitude=slice_h, longitude=slice_w)
        
        return xr_gn

    def yield_iter(self):
        xr_gn = xr.open_dataset(self.fp, cache=False, decode_times=False, decode_cf=False)
        
        idx = self.start_idx
        
        while idx < self.data_len:

            adj_seq_len = min(self.seq_len, self.data_len - idx )

            _slice = slice( idx , idx  + adj_seq_len)
            next_marray = [ xr_gn[name].isel(time=_slice).to_masked_array(copy=True) for name in self.vars_for_feature ]
            
            list_datamask = [(np.ma.getdata(_mar), np.ma.getmask(_mar)) for _mar in next_marray]
            
            _data, _masks = list(zip(*list_datamask))
            _masks = [ np.logical_not(_mask_val) for _mask_val in _masks] 
            stacked_data = np.stack(_data, axis=-1)
            stacked_masks = np.stack(_masks, axis=-1)

            idx += adj_seq_len
            
            yield stacked_data[ :, 1:-2, 2:-2, :], stacked_masks[ :, 1:-2 , 2:-2, :] #(100,140,6) 

class Era5_Eobs():

    """Produces Tensorflow Datasets for the ERA5 and E-obs dataset
    
    """
    def __init__(self, t_params, m_params): 
        
        self.t_params = t_params
        self.m_params = m_params

        self.time_sequential == m_params['time_sequential']

        data_dir = self.t_params['data_dir']

        # Create python generator for rain data
        fp_rain = data_dir+"/" + self.t_params.get('rain_fn',"rr_ens_mean_0.1deg_reg_v20.0e_197901-201907_uk.nc")
        self.rain_data = Generator_rain(fp=fp_rain, all_at_once=False)

        # Create python generator for model field data 
        mf_fp = data_dir + "/" + self.t_params.get('mf_fn', "ana_input_intrp_linear.nc")
        self.mf_data = Generator_mf(fp=mf_fp, vars_for_feature=self.t_params['vars_for_feature'], all_at_once=False, seq_len=self.t_params['lookback_feature'] )

        # Update information on the locations of interest to extract data from
        self.location_size_calc()

    def location_size_calc(self, custom_location=None): 
        """ Updates list of locations to evaluate on

            Args:
                custom_location (list optional): A list of locations to evaluate on
        """        
        model_settings = self.m_params['model_type_settings']
        
        if custom_location != None:
            self.li_loc = custom_location
        else:
            self.li_loc = utility.location_getter(model_settings)

        self.loc_count = len( self.li_loc ) if \
                self.li_loc != ["All"] else \
                    len( self.rain_data.get_locs_for_whole_map(self.m_params['region_grid_params']))

    def load_data_era5eobs(self, batch_count, start_date,_num_parallel_calls=-1, prefetch=-1):
        """Produces Tensorflow Datasets for the ERA5 and E-obs dataset

            Args:
                t_params (dict): dictionary for parameters related to training/testing
                m_params (dict): dictionary for parameters related to model
                batch_count int: Number of batches to extract for evaluation
                
                _num_parallel_calls (int, optional): Number of parallel calls to use in tensorflow dataset loading operations. Defaults to -1.
                data_dir (str, optional): path of Data directory. Defaults to "./Data/Rain_Data_Nov19".

            Raises:
                NotImplementedError: [description]
                ValueError: [description]
                NotImplementedError: [description]
                ValueError: [description]

            Returns:
                tf.dataset: Dataset containing ERA5 and Eobs predictions
        """    
        
        # Retreiving one index for each of the feature and target data. This index indicates the first value in the dataset to use
        start_idx_feat, start_idx_tar = self.get_start_idx(start_date)
        self.mf_data.start_idx = start_idx_feat

        
        # region - Preparing feature model fields        
        ds_feat = tf.data.Dataset.from_generator( self.mf_data , output_types=(tf.float16, tf.bool),
                     output_shapes=( tf.TensorShape([None, None, None, None]),tf.TensorShape([None, None, None, None])) ) #(values, mask) 
        ds_feat = ds_feat.unbatch()
        
        if self.time_sequential == True:
            ds_feat = ds_feat.window(size = self.t_params['lookback_feature'], stride=1, shift=self.t_params['lookback_feature'], drop_remainder=True )
            ds_feat = ds_feat.flat_map( lambda *window: tf.data.Dataset.zip( tuple([w.batch(self.t_params['lookback_feature']) for w in window ] ) ) )  # shape (lookback,h, w, 6)
            
        ds_feat = ds_feat.map( lambda arr_data, arr_mask: self.mf_normalize_mask( arr_data, arr_mask), num_parallel_calls= _num_parallel_calls) 
<<<<<<< HEAD

=======
>>>>>>> 97ec4345
        # endregion

        # region - Preparing Eobs target_rain_data   
        ds_tar = tf.data.Dataset.from_generator( self.rain_data, output_types=(tf.float32, tf.bool), output_shapes=( tf.TensorShape([None, None]), tf.TensorShape([ None, None])) ) # (values, mask) 
        ds_tar = ds_tar.skip(start_idx_tar)     #skipping to correct point

        if self.time_sequential == True:
            ds_tar = ds_tar.window(size = self.t_params['lookback_target'], stride=1, shift=self.t_params['window_shift'] , drop_remainder=True )
            ds_tar = ds_tar.flat_map( lambda *window: tf.data.Dataset.zip( tuple([ w.batch(self.t_params['lookback_target']) for w in window ] ) ) ) # shape (lookback,h, w)
            
        ds_tar = ds_tar.map( lambda _vals, _mask: self.mask_rain( _vals, _mask ), num_parallel_calls=_num_parallel_calls ) # (values, mask)
        # endregion

        # Combining datasets
        ds = tf.data.Dataset.zip( (ds_feat, ds_tar) ) #( model_fields, (rain, rain_mask) ) 
        
        if self.time_sequential == True:
            ds, idx_loc_in_region = self.location_extractor( ds, self.li_loc, batch_count)
            ds = ds.prefetch(prefetch)
            return ds, idx_loc_in_region
        
        else:
            ds = ds.prefetch(prefetch)
            return ds        

    def get_start_idx(self, start_date):
        """ Returns two indexes
                The first index is the idx at which to start extracting data from the feature dataset
                The second index is the idx at which to start extracting data from the target dataset
            Args:
                start_date (np.datetime64): Start date for evaluation
            Returns:
                tuple (int, int): starting index for the feature, starting index for the target data
        """        

        feature_start_date = self.t_params['feature_start_date']
        target_start_date = self.t_params['target_start_date']

        feat_days_diff = np.timedelta64(start_date - feature_start_date,'6h').astype(int)
        tar_days_diff = np.timedelta64(start_date - target_start_date, 'D').astype(int)

        feat_start_idx = feat_days_diff #since the feature comes in four hour chunks
        tar_start_idx = tar_days_diff 

        return feat_start_idx, tar_start_idx
    
    def mask_rain(self, arr_rain, arr_mask):
        """Mask rain by applying fill_value to masked points

            Args:
                arr_rain (tensor): rain_values
                arr_mask (tesor): rain_mask
                
            Returns:
                tuple: Tuple containing masked rain and the mask values
        """            
    
        arr_rain = tf.where( arr_mask, arr_rain, self.t_params['mask_fill_value']['rain'] )

        return arr_rain, arr_mask

    def mf_normalize_mask(self, arr_data, arr_mask):
        """Normalize and Mask the model field data

            Args:
                arr_data (tensor): model field data as tensor
                arr_mask (tesor): rain_mask

            Returns:
                tensor: Masked and normalized model field data
        """

        arr_data = tf.subtract( arr_data, self.t_params['normalization_shift']['model_fields'])    #shift
        arr_data = tf.divide( arr_data, self.t_params['normalization_scales']['model_fields'])       #divide
        
        arr_data = tf.where( arr_mask, arr_data, self.t_params['mask_fill_value']['model_field'])
        return arr_data #(h,w,c)

    def location_extractor(self, ds, locations, batch_count):
        """Extracts the temporal slice of patches corresponding to the locations of interest 

                Args:
                    ds (tf.Data.dataset): dataset containing temporal slices of the regions surrounding the locations of interest
                    locations (list): list of locations (strings) to extract

                Returns:
                    tuple: (tf.data.Dataset, [int, int] ) tuple containing dataset and [h,w] of indexes of the central region
        """        
        

        ds = ds.map( lambda mf, rain_mask: tuple( [mf, rain_mask[0], rain_mask[1]] ), num_parallel_calls=-1)   
        
        # list of central h,w indexes from which to extract the region around
        if locations == ["All"]:
            li_hw_idxs = self.rain_data.get_locs_for_whole_map( self.m_params['region_grid_params'] ) #[ ([upper_h, lower_h]. [left_w, right_w]), ... ]
        else:
            li_hw_idxs = [ self.rain_data.find_idx_of_loc_region( _loc, self.m_params['region_grid_params'] ) for _loc in locations ] #[ (h_idx,w_idx), ... ]
        
        # Creating seperate datasets for each location
        li_ds = [ ds.map( lambda mf, rain, rmask : self.select_region(mf, rain, rmask, _idx[0], _idx[1]), num_parallel_calls=-1) for _idx in li_hw_idxs ]
        
        # Concatenating all datasets for each location
        batches_per_loc = int(batch_count/len(li_hw_idxs))
        for idx in range(len(li_ds)):
            li_ds[idx] = li_ds[idx].unbatch().batch( self.t_params['batch_size'], drop_remainder=True ).take(batches_per_loc)
            if idx==0:
                ds = li_ds[0]
            else:
                ds = ds.concatenate( li_ds[idx] )
        
        # pair of indexes locating the central location within the grid region extracted for any location
        idx_loc_in_region = np.floor_divide( self.m_params['region_grid_params']['outer_box_dims'], 2) #This specifies the index of the central location of interest within the (h,w) patch    
        return ds, idx_loc_in_region
    
    def select_region( self, mf, rain, rain_mask, h_idxs, w_idxs):
        """ Extract the region relating to a [h_idxs, w_idxs] pair

            Args:
                mf : model field data
                rain : target rain data
                rain_mask : target rain mask
                h_idxs : int
                w_idxs : int

            Returns:
                tf.data.Dataset: 
        """

        """
            idx_h,idx_w: refer to the top left right index for the square region of interest this includes the region which is removed after cropping to calculate the loss during train step
        """
        if self.time_sequential == True:
            mf = mf[ :, h_idxs[0]:h_idxs[1] , w_idxs[0]:w_idxs[1] , : ]
            rain = rain[ :, h_idxs[0]:h_idxs[1] , w_idxs[0]:w_idxs[1] ]
            rain_mask = rain_mask[ :, h_idxs[0]:h_idxs[1] , w_idxs[0]:w_idxs[1] ]
        else:
            mf = mf[ h_idxs[0]:h_idxs[1] , w_idxs[0]:w_idxs[1] , : ]
            rain = rain[ h_idxs[0]:h_idxs[1] , w_idxs[0]:w_idxs[1] ]
            rain_mask = rain_mask[ h_idxs[0]:h_idxs[1] , w_idxs[0]:w_idxs[1] ]
            
        
        return tf.expand_dims(mf,axis=0), tf.expand_dims(rain,axis=0), tf.expand_dims(rain_mask,axis=0) #Note: expand_dim for unbatch/batch compatibility
# endregion<|MERGE_RESOLUTION|>--- conflicted
+++ resolved
@@ -378,10 +378,6 @@
             ds_feat = ds_feat.flat_map( lambda *window: tf.data.Dataset.zip( tuple([w.batch(self.t_params['lookback_feature']) for w in window ] ) ) )  # shape (lookback,h, w, 6)
             
         ds_feat = ds_feat.map( lambda arr_data, arr_mask: self.mf_normalize_mask( arr_data, arr_mask), num_parallel_calls= _num_parallel_calls) 
-<<<<<<< HEAD
-
-=======
->>>>>>> 97ec4345
         # endregion
 
         # region - Preparing Eobs target_rain_data   
