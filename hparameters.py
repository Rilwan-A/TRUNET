--- conflicted
+++ resolved
@@ -34,12 +34,8 @@
     def __init__(self,**kwargs):
      
         # Parameters related the extraction of the 2D patches of data
-<<<<<<< HEAD
         self.regiongrid_param_adjustment(**kwargs)
 
-=======
-        self.regiongrid_param_adjustment()
->>>>>>> 97ec4345
         super(MParams,self).__init__(**kwargs)
                  
     def regiongrid_param_adjustment(self, **kwargs):
