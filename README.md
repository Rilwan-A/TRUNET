# TRU-NET: Precipitation Prediction

Code for predicting precipitation using model field data from IFS-ERA5 (temperature, geopotential, wind velocity, etc.) as predictors for sub-areas across the British Isle.
The Data used in this project is available at the following Google Drive link. Users must download and decompress the Rain_Data_Mar20 folder. 
Keywords: TRU_NET, Downscaling, Cross Attention, Hierarchical GRU

## Getting Started / Recreate
The following list explains the workflow to get started quickly: 
1.  make directory on your computer where you want to create this project 
  1.  mkdir Project_RainForecast && cd Project_RainForecast
3.  Download / Fork the repository
  1. git clone https://github.com/Akanni96/TRUNET.git 
  2. mkdir TRUNET/Data
4.  make python >3.6 virtual environment and install requirements
  1.  python -m venv venv_trunet
  2.  source venv_trunet/bin/activate
  3.  pip3 install -r TRUNET/requirements.txt
  4.  pip3 install tensorflow-gpu==2.3
5.  Download and Extract preprocessed Data Files
  1.  gdown https://drive.google.com/uc?id=1AUZc708aGrLAgjE8rK2lG2VTlP4XbxFq
  2.  unzip Data.zip -d Data
6.  Train on 1979-2009, Predict 2009-2014, Evaluate Performance
  1. Use Example Codes Below
  
#### train
`python3 train.py -mn "TRUNET" -ctsm "1979_2009_2014" -mts "{'stochastic':False,'stochastic_f_pass':1,'discrete_continuous':True,'var_model_type':'mc_dropout','do':0.2,'ido':0.2,'rdo':0.3,'location':['London','Cardiff','Glasgow','Lancaster','Bradford','Manchester','Birmingham','Liverpool','Leeds','Edinburgh','Belfast','Dublin','LakeDistrict','Newry','Preston','Truro','Bangor','Plymouth','Norwich','StDavids','Swansea','Lisburn','Salford','Aberdeen','Stirling','Hull']}" -dd "./Data" -bs 64`

#### predictions
`python3 predict.py -mn "TRUNET" -ctsm "1979_2009_2014" -ctsm_test "2014_2019-07-04" -mts "{'stochastic':True,'stochastic_f_pass':25,'discrete_continuous':True,'var_model_type':'mc_dropout', 'do':0.2,'ido':0.2,'rdo':0.3, 'location':'London','Cardiff','Glasgow','Lancaster','Bradford','Manchester','Birmingham','Liverpool','Leeds','Edinburgh','Belfast','Dublin','LakeDistrict','Newry','Preston','Truro','Bangor','Plymouth','Norwich','StDavids','Swansea','Lisburn','Salford','Aberdeen','Stirling','Hull']}", 'location_test':['All']}" -ts "{'region_pred':True}" -dd "./Data" -bs 71`

Note: The maximum batch size that can be used during prediction is proportional to number of days covered by the test set. As explained in the paper, one prediction from TRUNET is one sequence of 28 values relating to the rain in the corresponding 28 days. As such each batch of predictions will cover 28 days * batch size. Using the prediction code from above as an example, each geographic region under evaluation has predictions produced for the time period 2014 till 2019-07-04. This is equal to 2010 days. When predicting for a single region, the upper limit on batch size should be 2010/28 days. This is roughly equal to 71.79. 

#### evaluation
Use the Evaluation.ipynb


## Training Scripts
The code below can be used to train a TRU-NET model. The list the follows the code explains the role of the arguments.

`python3 train.py -mn "THST" -ctsm "1998_2010_2012" -mts "{'stochastic':False,'stochastic_f_pass':1,'discrete_continuous':True,'var_model_type':'mc_dropout','do':0.2,'ido':0.2,'rdo':0.3,'location':['Cardiff','London','Glasgow']}" -dd "./Data" -bs 64`

* mn = string : model_name, can be THST or HCGRU
* ctsm = string : dates for training and validation in format `trainstart_trainend/valstart_valend` eg. "1979_1992_1995"
* mts = dictionary :specific settings
*   var_model_type = str: Whether to train BNN or deterministic model `mc_dropout` or `Deterministic`
*   stochastic = Bool: To train model with multiple forward passes
*	  stochastic_f_pass = int : how many forward passes if stochastic=True
*	  discrete_continuous = Bool: Whether or not to use CC distribution
*   do = float : dropout
*   ido = float : input_dropout (Dropout to input parts of RNN based layers)
*   rdo = float : recurrent_dropout (Dropout to recurrent parts of RNN based layers)
*	  location = list: Locations to train on. To train on whole UK use `["All"]`
* dd = string : data directory
* bs = int : batch size

A distinct modelcode string is created for each model based on the arguments used when during initialising of the training script. This modelcode is utilised when saving results, models, illustrations related to any given model.

Model Checkpoints are saved in a './checkpoints/modelcode' folder
Dictionary containing information on the model trained are saved in a './saved_params/modelcode' folder

Locations can be chosen from the following list: London, Cardiff, Glasgow, Lancaster, Bradford, Manchester, Birmingham, Liverpool, Leeds, Edinburgh, Belfast, Dublin, LakeDistrict, Newry, Preston, Truro, Bangor, Plymouth, Norwich. Alternatively using `["All"]` as a location trains on the whole UK.

## Prediction Scripts 
The code below can be used to make predictions provided you have trained a TRU-NET model using the previous script. The list that follows the code, explains the role of the arguments. For brevity only new arguments not present during training are detailed. 

`python3 predict.py -mn "TRUNET" -ctsm "1998_2010_2012" -ctsm_test "2012_2014" -mts "{'stochastic':True,'stochastic_f_pass':25,'discrete_continuous':True,'var_model_type':'mc_dropout', 'do':0.2,'ido':0.2,'rdo':0.3, 'location':['Cardiff','London','Glasgow'], 'location_test':['Cardiff','London','Glasgow']}" -ts "{'region_pred':True}" -dd "./Data" -bs 71`

* ctsm = string : to identify which trained model to use.
* mts = dictionary :specific model settings
*   stochastic = Bool : To predict with multiple forward passes
*   ctsm_test = string : date range to predict on. Format `teststart_testend` eg. "1979_1981"
*	  location: list: to identify which trained model to use.
*	  location_test: list: Locations to test on. If no value passed, the values for `location` is used. To test on whole UK use `["All"]`
* ts = Bool : specific test settings
*   region_pred = Bool : If True predict on the 16 by 16 stencil around a region. If False predict for the single point within the 16 by 16 region

After running the predict sript, a pickled tuple (predictions, true_values, timesteps) will be saved to a folder './Output/modelcode/Predictions'. If region_pred=True this file will be called region.dat, if region_pred=False this file will be called local.dat

## Evaluation Scripts 
Currently, to retrieve any scoring metrics or illustrations the 'Evaluation.ipynb' notebook must be used. Examples of how to do so are included in the file Visualization.ipynb. The output from Evaluation.ipynb is generally saved to the './Output/Experiments/' directory. 

## Producing IFS-ERA5 Predictions
IFS-ERA5 is the numerical weather system which is used as the baseline in our paper. The code below can be used to create prediction results from the IFS-ERA 5 model

`python3 predict_ifs.py -dd "./Data" -sd "2014" -ed "2019-06-11" -lo "['All']" -reg False`

* dd = string : data directory (Note: do not use a child directory)
* sd = string: start_date for predictions. Can be of the form 'YYYY' or 'yy-mm-dd'.
* ed = string: end_date for predictions. Can be of the form 'YYYY' or 'yy-mm-dd'.
* location = list: Locations to train on. To train on whole UK use `["All"]`
* reg = Bool:  If True predict on the 16 by 16 stencil around a region. If False predict for the single point within the 16 by 16 region

Predictions will again be saved in the .Output/Predictions file.

## Data Download
The preprocessed data used for experiments related to the paper can be found at this link https://drive.google.com/file/d/1AUZc708aGrLAgjE8rK2lG2VTlP4XbxFq/view?usp=sharing. Users must extract the contents from the zip folder, into the root directory associated with their TRUNET repository. This Data contains 6-hourly data for 6 model fields defined on a 100,140 grid over the UK for the years 1979 through to 2019. Data is stored using the NETCDF structure.

<<<<<<< HEAD
The preprocessed data used for experiments related to the paper can be found at this link https://drive.google.com/file/d/1AUZc708aGrLAgjE8rK2lG2VTlP4XbxFq/view?usp=sharing. Users must extract the contents from the zip folder, into the root directory associated with their TRUNET repository. This Data contains 6-hourly data for 6 model fields defined on a 100,140 grid over the UK for the years 1979 through to 2019.

=======
>>>>>>> a596f1b0
To download the preprocessed IFS precipitation data which forms a benchmark for our paper, please download the following datafile: https://drive.google.com/file/d/1N3VY8Vf-8_CM49IinKy5goFNC120YzaM/view?usp=sharing. This contains 12 hourly predictions for rainfall over the UK for the years 1979 through to 2020.

**Problem**: 
- When you try to download a file with .rar extension from google drive and you get access denied error. 

**Solution**: 
- you can fix the error by opening a new private/incognito window.
- Copy the url of the file and paste that url in new private window. 
- Hit enter the file will automatically start to download.

## Key Requirements (Python 3 and Linux)
A requirements.txt file is included which manages most requirements. Below we list key requirments

* Python 3.6 
* Tensorflow 2.2 - 2.4 [ Depending on the cuda/cudnn versions present on your computer.]




# TODO: 
- Add a requirements.txt
- Make IFS data openly available
- Dockerize whole solution with automatic downloads of data
- Include a description of the IFS data

##License
`TRU-NET: Precipitation Prediction` is licensed under the MIT License<|MERGE_RESOLUTION|>--- conflicted
+++ resolved
@@ -5,7 +5,8 @@
 Keywords: TRU_NET, Downscaling, Cross Attention, Hierarchical GRU
 
 ## Getting Started / Recreate
-The following list explains the workflow to get started quickly: 
+The instructions below include commands to enter in command line to get started quickly and train your own model that takes in model field data and outputs rain prediction: 
+
 1.  make directory on your computer where you want to create this project 
   1.  mkdir Project_RainForecast && cd Project_RainForecast
 3.  Download / Fork the repository
@@ -17,10 +18,10 @@
   3.  pip3 install -r TRUNET/requirements.txt
   4.  pip3 install tensorflow-gpu==2.3
 5.  Download and Extract preprocessed Data Files
-  1.  gdown https://drive.google.com/uc?id=1AUZc708aGrLAgjE8rK2lG2VTlP4XbxFq
+  1.  gdown https://drive.google.com/uc?id=1543TTVz6gAGjpZ4lTqyVX_r0aa3jJAbm
   2.  unzip Data.zip -d Data
 6.  Train on 1979-2009, Predict 2009-2014, Evaluate Performance
-  1. Use Example Codes Below
+  1. Use example codes in the train, predict and Evaluate section
   
 #### train
 `python3 train.py -mn "TRUNET" -ctsm "1979_2009_2014" -mts "{'stochastic':False,'stochastic_f_pass':1,'discrete_continuous':True,'var_model_type':'mc_dropout','do':0.2,'ido':0.2,'rdo':0.3,'location':['London','Cardiff','Glasgow','Lancaster','Bradford','Manchester','Birmingham','Liverpool','Leeds','Edinburgh','Belfast','Dublin','LakeDistrict','Newry','Preston','Truro','Bangor','Plymouth','Norwich','StDavids','Swansea','Lisburn','Salford','Aberdeen','Stirling','Hull']}" -dd "./Data" -bs 64`
@@ -87,20 +88,22 @@
 * dd = string : data directory (Note: do not use a child directory)
 * sd = string: start_date for predictions. Can be of the form 'YYYY' or 'yy-mm-dd'.
 * ed = string: end_date for predictions. Can be of the form 'YYYY' or 'yy-mm-dd'.
-* location = list: Locations to train on. To train on whole UK use `["All"]`
-* reg = Bool:  If True predict on the 16 by 16 stencil around a region. If False predict for the single point within the 16 by 16 region
+* location = list: Locations to extract prediction for. To train on whole UK use `["All"]`
+* reg = Bool:  If True extract predictions for the 16 by 16 stencil around a region. If False extract for the central point within the 16 by 16 region
 
 Predictions will again be saved in the .Output/Predictions file.
 
 ## Data Download
-The preprocessed data used for experiments related to the paper can be found at this link https://drive.google.com/file/d/1AUZc708aGrLAgjE8rK2lG2VTlP4XbxFq/view?usp=sharing. Users must extract the contents from the zip folder, into the root directory associated with their TRUNET repository. This Data contains 6-hourly data for 6 model fields defined on a 100,140 grid over the UK for the years 1979 through to 2019. Data is stored using the NETCDF structure.
+The preprocessed data used for experiments related to the paper can be found at this link https://drive.google.com/file/d/1543TTVz6gAGjpZ4lTqyVX_r0aa3jJAbm/view?usp=sharing. Users must extract the contents from the zip folder, into the root directory associated with their TRUNET repository. This Data contains 6-hourly data for 6 model fields defined on a 100,140 grid over the UK for the years 1979 through to 2019. 
 
-<<<<<<< HEAD
-The preprocessed data used for experiments related to the paper can be found at this link https://drive.google.com/file/d/1AUZc708aGrLAgjE8rK2lG2VTlP4XbxFq/view?usp=sharing. Users must extract the contents from the zip folder, into the root directory associated with their TRUNET repository. This Data contains 6-hourly data for 6 model fields defined on a 100,140 grid over the UK for the years 1979 through to 2019.
+* IFS rain predictions between 1979 and 2019 defined on a 102,142 grid over the UK
+* Eobs true rainfall between 1979 to 2019 (netcdf4)
+* model field feature data between 1979 to 2019 defined on a 16x20 (netcdf4)
+* model field feature data between 1979 to 2019, upscaled to 100x140 grid over the UK (netcdf4)
 
-=======
->>>>>>> a596f1b0
-To download the preprocessed IFS precipitation data which forms a benchmark for our paper, please download the following datafile: https://drive.google.com/file/d/1N3VY8Vf-8_CM49IinKy5goFNC120YzaM/view?usp=sharing. This contains 12 hourly predictions for rainfall over the UK for the years 1979 through to 2020.
+  contains 6-hourly data for 6 model fields defined on a 100,140 grid over the UK for the years 1979 through to 2019.
+
+To download the preprocessed IFS precipitation data which forms a benchmark for our paper, please download the following datafile: https://drive.google.com/file/d/1543TTVz6gAGjpZ4lTqyVX_r0aa3jJAbm/view?usp=sharing. This contains 12 hourly predictions for rainfall over the UK for the years 1979 through to 2020.
 
 **Problem**: 
 - When you try to download a file with .rar extension from google drive and you get access denied error. 
